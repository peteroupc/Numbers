--- conflicted
+++ resolved
@@ -166,18 +166,6 @@
     }
 
     /// <include file='../../docs.xml'
-<<<<<<< HEAD
-    /// path='docs/doc[@name="M:PeterO.Numbers.EDecimal.op_Explicit(PeterO.Numbers.EDecimal)~System.Int64"]/*'/>
-    public static explicit operator long(EDecimal bigValue) {
-      if (bigValue == null) {
-        throw new ArgumentNullException("bigValue");
-      }
-      return (long)bigValue.ToEInteger();
-    }
-
-    /// <include file='../../docs.xml'
-=======
->>>>>>> f0fad497
     /// path='docs/doc[@name="M:PeterO.Numbers.EDecimal.op_Explicit(PeterO.Numbers.EDecimal)~PeterO.Numbers.EInteger"]/*'/>
     public static explicit operator EInteger(EDecimal bigValue) {
       return bigValue.ToEInteger();
@@ -197,24 +185,6 @@
 
     // Begin integer conversions
     /// <include file='../../docs.xml'
-<<<<<<< HEAD
-    /// path='docs/doc[@name="M:PeterO.Numbers.EDecimal.op_Explicit(PeterO.Numbers.EDecimal)~System.Int32"]/*'/>
-    public static explicit operator int(EDecimal bigValue) {
-      return (int)bigValue.ToEInteger();
-    }
-
-    /// <include file='../../docs.xml'
-    /// path='docs/doc[@name="M:PeterO.Numbers.EDecimal.op_Explicit(PeterO.Numbers.EDecimal)~System.Int16"]/*'/>
-    public static explicit operator short(EDecimal bigValue) {
-      return (short)(int)bigValue;
-    }
-
-    /// <include file='../../docs.xml'
-    /// path='docs/doc[@name="M:PeterO.Numbers.EDecimal.op_Explicit(PeterO.Numbers.EDecimal)~System.Byte"]/*'/>
-    public static explicit operator byte(EDecimal bigValue) {
-      return (byte)(int)bigValue;
-    }
-=======
     /// path='docs/doc[@name="M:PeterO.Numbers.EDecimal.op_Explicit(PeterO.Numbers.EDecimal)~System.Byte"]/*'/>
 public static explicit operator byte(EDecimal input) {
  return input.ToByteChecked();
@@ -434,6 +404,5 @@
 }
 
 // End integer conversions
->>>>>>> f0fad497
   }
 }