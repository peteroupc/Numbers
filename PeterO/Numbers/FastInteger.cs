/*
Written in 2013 by Peter O.
Any copyright is dedicated to the Public Domain.
http://creativecommons.org/publicdomain/zero/1.0/
If you like this, you should donate to Peter O.
at: http://upokecenter.dreamhosters.com/articles/donate-now-2/
 */
using System;

namespace PeterO.Numbers {
  internal sealed class FastInteger : IComparable<FastInteger> {
    private sealed class MutableNumber {
      private int[] data;
      private int wordCount;

      internal static MutableNumber FromEInteger(EInteger bigintVal) {
        var mnum = new MutableNumber(0);
        if (bigintVal.Sign < 0) {
          throw new ArgumentException("bigintVal's sign (" + bigintVal.Sign +
            ") is less than " + "0 ");
        }
        byte[] bytes = bigintVal.ToBytes(true);
        int len = bytes.Length;
        int newWordCount = Math.Max(4, (len / 4) + 1);
        if (newWordCount > mnum.data.Length) {
          mnum.data = new int[newWordCount];
        }
        mnum.wordCount = newWordCount;
        unchecked {
          for (var i = 0; i < len; i += 4) {
            int x = ((int)bytes[i]) & 0xff;
            if (i + 1 < len) {
              x |= (((int)bytes[i + 1]) & 0xff) << 8;
            }
            if (i + 2 < len) {
              x |= (((int)bytes[i + 2]) & 0xff) << 16;
            }
            if (i + 3 < len) {
              x |= (((int)bytes[i + 3]) & 0xff) << 24;
            }
            mnum.data[i >> 2] = x;
          }
        }
        // Calculate the correct data length
        while (mnum.wordCount != 0 && mnum.data[mnum.wordCount - 1] == 0) {
          --mnum.wordCount;
        }
        return mnum;
      }

      internal MutableNumber(int val) {
        if (val < 0) {
          throw new ArgumentException("val (" + val + ") is less than " + "0 ");
        }
        this.data = new int[4];
        this.wordCount = (val == 0) ? 0 : 1;
        this.data[0] = val;
      }

      internal MutableNumber SetInt(int val) {
        if (val < 0) {
          throw new ArgumentException("val (" + val + ") is less than " + "0 ");
        }
        this.wordCount = (val == 0) ? 0 : 1;
        this.data[0] = val;
        return this;
      }

      internal EInteger ToEInteger() {
        if (this.wordCount == 1 && (this.data[0] >> 31) == 0) {
          return (EInteger)((int)this.data[0]);
        }
        if (this.wordCount == 2 && (this.data[1] >> 31) == 0) {
          long longV = unchecked((long)this.data[0]);
          longV &= 0xFFFFFFFFL;
          longV |= unchecked(((long)this.data[1]) << 32);
          return EInteger.FromInt64(longV);
        }
        var bytes = new byte[(this.wordCount * 4) + 1];
        var i = 0;
        var j = 0;
        for (i = 0, j = 0; i < this.wordCount; ++i) {
          int d = this.data[i];
          bytes[j++] = (byte)(d & 0xff);
          bytes[j++] = (byte)((d >> 8) & 0xff);
          bytes[j++] = (byte)((d >> 16) & 0xff);
          bytes[j++] = (byte)((d >> 24) & 0xff);
        }
        bytes[bytes.Length - 1] = (byte)0;
        return EInteger.FromBytes(bytes, true);
      }

      internal int[] GetLastWordsInternal(int numWords32Bit) {
        var ret = new int[numWords32Bit];
        Array.Copy(this.data, ret, Math.Min(numWords32Bit, this.wordCount));
        return ret;
      }

      internal bool CanFitInInt32() {
        return this.wordCount == 0 || (this.wordCount == 1 && (this.data[0] >>
        31) == 0);
      }

      internal int ToInt32() {
        return this.wordCount == 0 ? 0 : this.data[0];
      }

    public static MutableNumber FromLong(long longVal) {
      if (longVal < 0) {
        throw new ArgumentException();
      }
      if (longVal == 0) {
 return new MutableNumber(0);
}
      var mbi = new MutableNumber(0);
      mbi.data[0] = unchecked((int)longVal);
        int mbd = unchecked((int)(longVal >> 32));
      mbi.data[1] = mbd;
      mbi.wordCount = (mbd == 0) ? 1 : 2;
      return mbi;
    }

      internal MutableNumber Copy() {
        var mbi = new MutableNumber(0);
        if (this.wordCount > mbi.data.Length) {
          mbi.data = new int[this.wordCount];
        }
        Array.Copy(this.data, mbi.data, this.wordCount);
        mbi.wordCount = this.wordCount;
        return mbi;
      }

        internal MutableNumber Multiply(int multiplicand) {
        if (multiplicand < 0) {
          throw new ArgumentException("multiplicand (" + multiplicand +
            ") is less than " + "0 ");
        }
        if (multiplicand != 0) {
          var carry = 0;
          if (this.wordCount == 0) {
            if (this.data.Length == 0) {
              this.data = new int[4];
            }
            this.data[0] = 0;
            this.wordCount = 1;
          }
          int result0, result1, result2, result3;
          if (multiplicand < 65536) {
<<<<<<< HEAD
            if (this.wordCount == 2 && (this.data[1 ] >>16) == 0) {
=======
            if (this.wordCount == 2 && (this.data[1] >> 16) == 0) {
>>>>>>> f0fad497
              long longV = unchecked((long)this.data[0]);
              longV &= 0xFFFFFFFFL;
              longV |= unchecked(((long)this.data[1]) << 32);
              longV = unchecked(longV * multiplicand);
              this.data[0 ] = unchecked((int)longV);
              this.data[1 ] = unchecked((int)(longV >> 32));
              carry = 0;
            } else if (this.wordCount == 1) {
              long longV = unchecked((long)this.data[0]);
              longV &= 0xFFFFFFFFL;
              longV = unchecked(longV * multiplicand);
              this.data[0 ] = unchecked((int)longV);
              carry = unchecked((int)(longV >> 32));
            } else {
            for (var i = 0; i < this.wordCount; ++i) {
              int x0 = this.data[i];
              int x1 = x0;
              int y0 = multiplicand;
              x0 &= 65535;
              x1 = (x1 >> 16) & 65535;
              int temp = unchecked(x0 * y0);  // a * c
              result1 = (temp >> 16) & 65535;
              result0 = temp & 65535;
              result2 = 0;
              temp = unchecked(x1 * y0);  // b * c
              result2 += (temp >> 16) & 65535;
              result1 += temp & 65535;
              result2 += (result1 >> 16) & 65535;
              result1 &= 65535;
              result3 = (result2 >> 16) & 65535;
              result2 &= 65535;
              // Add carry
              x0 = unchecked((int)(result0 | (result1 << 16)));
              x1 = unchecked((int)(result2 | (result3 << 16)));
              int x2 = unchecked(x0 + carry);
              if (((x2 >> 31) == (x0 >> 31)) ? ((x2 & Int32.MaxValue) < (x0 &
              Int32.MaxValue)) : ((x2 >> 31) == 0)) {
                // Carry in addition
                x1 = unchecked(x1 + 1);
              }
              this.data[i] = x2;
              carry = x1;
            }
            }
          } else {
            if (this.wordCount == 1) {
              long longV = unchecked((long)this.data[0]);
              longV &= 0xFFFFFFFFL;
              longV = unchecked(longV * multiplicand);
              this.data[0 ] = unchecked((int)longV);
              carry = unchecked((int)(longV >> 32));
            } else {
            for (var i = 0; i < this.wordCount; ++i) {
              int x0 = this.data[i];
              int x1 = x0;
              int y0 = multiplicand;
              int y1 = y0;
              x0 &= 65535;
              y0 &= 65535;
              x1 = (x1 >> 16) & 65535;
              y1 = (y1 >> 16) & 65535;
              int temp = unchecked(x0 * y0);  // a * c
              result1 = (temp >> 16) & 65535;
              result0 = temp & 65535;
              temp = unchecked(x0 * y1);  // a * d
              result2 = (temp >> 16) & 65535;
              result1 += temp & 65535;
              result2 += (result1 >> 16) & 65535;
              result1 &= 65535;
              temp = unchecked(x1 * y0);  // b * c
              result2 += (temp >> 16) & 65535;
              result1 += temp & 65535;
              result2 += (result1 >> 16) & 65535;
              result1 &= 65535;
              result3 = (result2 >> 16) & 65535;
              result2 &= 65535;
              temp = unchecked(x1 * y1);  // b * d
              result3 += (temp >> 16) & 65535;
              result2 += temp & 65535;
              result3 += (result2 >> 16) & 65535;
              result2 &= 65535;
              // Add carry
              x0 = unchecked((int)(result0 | (result1 << 16)));
              x1 = unchecked((int)(result2 | (result3 << 16)));
              int x2 = unchecked(x0 + carry);
              if (((x2 >> 31) == (x0 >> 31)) ? ((x2 & Int32.MaxValue) < (x0 &
              Int32.MaxValue)) : ((x2 >> 31) == 0)) {
                // Carry in addition
                x1 = unchecked(x1 + 1);
              }
              this.data[i] = x2;
              carry = x1;
            }
            }
          }
          if (carry != 0) {
            if (this.wordCount >= this.data.Length) {
              var newdata = new int[this.wordCount + 20];
              Array.Copy(this.data, 0, newdata, 0, this.data.Length);
              this.data = newdata;
            }
            this.data[this.wordCount] = carry;
            ++this.wordCount;
          }
          // Calculate the correct data length
          while (this.wordCount != 0 && this.data[this.wordCount - 1] == 0) {
            --this.wordCount;
          }
        } else {
          if (this.data.Length > 0) {
            this.data[0] = 0;
          }
          this.wordCount = 0;
        }
        return this;
      }

      internal int Sign {
        get {
          return this.wordCount == 0 ? 0 : 1;
        }
      }

     internal bool IsEvenNumber {
        get {
          return this.wordCount == 0 || (this.data[0] & 1) == 0;
        }
      }

      internal int CompareToInt(int val) {
        if (val < 0 || this.wordCount > 1) {
          return 1;
        }
        if (this.wordCount == 0) {
          // this value is 0
          return (val == 0) ? 0 : -1;
        }
        if (this.data[0] == val) {
          return 0;
        }
        return (((this.data[0] >> 31) == (val >> 31)) ? ((this.data[0] &
        Int32.MaxValue) < (val & Int32.MaxValue)) :
                  ((this.data[0] >> 31) == 0)) ? -1 : 1;
      }

      internal MutableNumber SubtractInt(int other) {
        if (other < 0) {
     throw new ArgumentException("other (" + other + ") is less than " +
            "0 ");
        }
      if (other != 0) {
          unchecked {
            // Ensure a length of at least 1
            if (this.wordCount == 0) {
              if (this.data.Length == 0) {
                this.data = new int[4];
              }
              this.data[0] = 0;
              this.wordCount = 1;
            }
            int borrow;
            int u;
            int a = this.data[0];
            u = a - other;
            borrow = ((((a >> 31) == (u >> 31)) ?
                    ((a & Int32.MaxValue) < (u & Int32.MaxValue)) :
                    ((a >> 31) == 0)) || (a == u && other != 0)) ? 1 : 0;
            this.data[0] = (int)u;
            if (borrow != 0) {
              for (int i = 1; i < this.wordCount; ++i) {
                u = this.data[i] - borrow;
                borrow = (((this.data[i] >> 31) == (u >> 31)) ?
                ((this.data[i] & Int32.MaxValue) < (u & Int32.MaxValue)) :
                    ((this.data[i] >> 31) == 0)) ? 1 : 0;
                this.data[i] = (int)u;
              }
            }
            // Calculate the correct data length
            while (this.wordCount != 0 && this.data[this.wordCount - 1] == 0) {
              --this.wordCount;
            }
          }
        }
        return this;
      }

      internal MutableNumber Subtract(MutableNumber other) {
        unchecked {
          {
       // Console.WriteLine("" + this.data.Length + " " +
             // (other.data.Length));
            int neededSize = (this.wordCount > other.wordCount) ?
            this.wordCount : other.wordCount;
            if (this.data.Length < neededSize) {
              var newdata = new int[neededSize + 20];
              Array.Copy(this.data, 0, newdata, 0, this.data.Length);
              this.data = newdata;
            }
            neededSize = (this.wordCount < other.wordCount) ? this.wordCount :
            other.wordCount;
            var u = 0;
            var borrow = 0;
            for (var i = 0; i < neededSize; ++i) {
              int a = this.data[i];
              u = (a - other.data[i]) - borrow;
              borrow = ((((a >> 31) == (u >> 31)) ? ((a & Int32.MaxValue) <
              (u & Int32.MaxValue)) :
                    ((a >> 31) == 0)) || (a == u && other.data[i] !=
                    0)) ? 1 : 0;
              this.data[i] = (int)u;
            }
            if (borrow != 0) {
              for (int i = neededSize; i < this.wordCount; ++i) {
                int a = this.data[i];
                u = (a - other.data[i]) - borrow;
                borrow = ((((a >> 31) == (u >> 31)) ? ((a & Int32.MaxValue) <
                (u & Int32.MaxValue)) :
                    ((a >> 31) == 0)) || (a == u && other.data[i] !=
                    0)) ? 1 : 0;
                this.data[i] = (int)u;
              }
            }
            // Calculate the correct data length
            while (this.wordCount != 0 && this.data[this.wordCount - 1] == 0) {
              --this.wordCount;
            }
            return this;
          }
        }
      }

      public int CompareTo(MutableNumber other) {
        if (this.wordCount != other.wordCount) {
          return (this.wordCount < other.wordCount) ? -1 : 1;
        }
        int valueN = this.wordCount;
        while (unchecked(valueN--) != 0) {
          int an = this.data[valueN];
          int bn = other.data[valueN];
          // Unsigned less-than check
          if (((an >> 31) == (bn >> 31)) ?
              ((an & Int32.MaxValue) < (bn & Int32.MaxValue)) :
              ((an >> 31) == 0)) {
            return -1;
          }
          if (an != bn) {
            return 1;
          }
        }
        return 0;
      }

       internal MutableNumber Add(int augend) {
        if (augend < 0) {
   throw new ArgumentException("augend (" + augend + ") is less than " +
            "0 ");
        }
        unchecked {
        if (augend != 0) {
          var carry = 0;
          // Ensure a length of at least 1
          if (this.wordCount == 0) {
            if (this.data.Length == 0) {
              this.data = new int[4];
            }
            this.data[0] = 0;
            this.wordCount = 1;
          }
          for (var i = 0; i < this.wordCount; ++i) {
            int u;
            int a = this.data[i];
            u = (a + augend) + carry;
            carry = ((((u >> 31) == (a >> 31)) ? ((u & Int32.MaxValue) < (a &
            Int32.MaxValue)) :
                    ((u >> 31) == 0)) || (u == a && augend != 0)) ? 1 : 0;
            this.data[i] = u;
            if (carry == 0) {
              return this;
            }
            augend = 0;
          }
          if (carry != 0) {
            if (this.wordCount >= this.data.Length) {
              var newdata = new int[this.wordCount + 20];
              Array.Copy(this.data, 0, newdata, 0, this.data.Length);
              this.data = newdata;
            }
            this.data[this.wordCount] = carry;
            ++this.wordCount;
          }
        }
        // Calculate the correct data length
        while (this.wordCount != 0 && this.data[this.wordCount - 1] == 0) {
          --this.wordCount;
        }
        return this;
      }
    }
    }

    private int smallValue;  // if integerMode is 0
    private MutableNumber mnum;  // if integerMode is 1
    private EInteger largeValue;  // if integerMode is 2
    private int integerMode;

    private bool frozen;

    private static readonly EInteger ValueInt32MinValue =
      (EInteger)Int32.MinValue;

    private static readonly EInteger ValueInt32MaxValue =
      (EInteger)Int32.MaxValue;

    private static readonly EInteger ValueNegativeInt32MinValue =
    -(EInteger)ValueInt32MinValue;

    internal FastInteger(int value) {
      this.smallValue = value;
    }

    internal FastInteger Copy() {
      var fi = new FastInteger(this.smallValue);
      fi.integerMode = this.integerMode;
      fi.largeValue = this.largeValue;
      fi.mnum = (this.mnum == null || this.integerMode != 1) ? null :
      this.mnum.Copy();
      return fi;
    }

    internal static FastInteger CopyFrozen(FastInteger value) {
      var fi = new FastInteger(value.smallValue);
      fi.integerMode = value.integerMode;
      fi.largeValue = value.largeValue;
      fi.mnum = (value.mnum == null || value.integerMode != 1) ? null :
      value.mnum.Copy();
      fi.frozen = true;
      return fi;
    }

    internal static FastInteger FromBig(EInteger bigintVal) {
      if (bigintVal.CanFitInInt32()) {
        return new FastInteger(bigintVal.ToInt32Unchecked());
      }
      if (bigintVal.Sign > 0) {
        var fi = new FastInteger(0);
        fi.integerMode = 1;
        fi.mnum = MutableNumber.FromEInteger(bigintVal);
        return fi;
      } else {
        var fi = new FastInteger(0);
        fi.integerMode = 2;
        fi.largeValue = bigintVal;
        return fi;
      }
    }

    internal int AsInt32() {
      switch (this.integerMode) {
        case 0:
          return this.smallValue;
        case 1:
          return this.mnum.ToInt32();
        case 2:
          return (int)this.largeValue;
        default: throw new InvalidOperationException();
      }
    }

    private void CheckFrozen() {
#if DEBUG
            if (this.frozen) {
 throw new InvalidOperationException();
}
#endif
    }

     public int CompareTo(FastInteger val) {
      switch ((this.integerMode << 2) | val.integerMode) {
          case (0 << 2) | 0: {
            int vsv = val.smallValue;
        return (this.smallValue == vsv) ? 0 : (this.smallValue < vsv ? -1 :
              1);
          }
        case (0 << 2) | 1:
          return -val.mnum.CompareToInt(this.smallValue);
        case (0 << 2) | 2:
          return this.AsEInteger().CompareTo(val.largeValue);
        case (1 << 2) | 0:
          return this.mnum.CompareToInt(val.smallValue);
        case (1 << 2) | 1:
          return this.mnum.CompareTo(val.mnum);
        case (1 << 2) | 2:
          return this.AsEInteger().CompareTo(val.largeValue);
        case (2 << 2) | 0:
        case (2 << 2) | 1:
        case (2 << 2) | 2:
          return this.largeValue.CompareTo(val.AsEInteger());
        default: throw new InvalidOperationException();
      }
    }

    internal FastInteger Abs() {
      if (this.frozen) {
 throw new InvalidOperationException();
}
      switch (this.integerMode) {
        case 0:
          if (this.smallValue == Int32.MinValue) {
            return this.Negate();
          }
          this.smallValue = Math.Abs(this.smallValue);
          return this;
        default:
          return (this.Sign < 0) ? this.Negate() : this;
      }
    }

    internal static EInteger WordsToEInteger(int[] words) {
      int wordCount = words.Length;
      if (wordCount == 1 && (words[0] >> 31) == 0) {
        return (EInteger)((int)words[0]);
      }
      var bytes = new byte[(wordCount * 4) + 1];
      for (var i = 0; i < wordCount; ++i) {
        bytes[(i * 4) + 0] = (byte)(words[i] & 0xff);
        bytes[(i * 4) + 1] = (byte)((words[i] >> 8) & 0xff);
        bytes[(i * 4) + 2] = (byte)((words[i] >> 16) & 0xff);
        bytes[(i * 4) + 3] = (byte)((words[i] >> 24) & 0xff);
      }
      bytes[bytes.Length - 1] = (byte)0;
      return EInteger.FromBytes(bytes, true);
    }

    internal static int[] GetLastWords(EInteger bigint, int numWords32Bit) {
      return
      MutableNumber.FromEInteger(bigint).GetLastWordsInternal(numWords32Bit);
    }

    internal FastInteger SetInt(int val) {
      this.CheckFrozen();
      this.smallValue = val;
      this.integerMode = 0;
      return this;
    }

    /// <include file='../../docs.xml'
    /// path='docs/doc[@name="M:PeterO.Numbers.FastInteger.Multiply(System.Int32)"]/*'/>
    internal FastInteger Multiply(int val) {
      this.CheckFrozen();
      if (val == 0) {
        this.smallValue = 0;
        this.integerMode = 0;
      } else {
        switch (this.integerMode) {
          case 0: {
            long amult = ((long)val) * ((long)this.smallValue);
            if (amult > Int32.MaxValue || amult < Int32.MinValue) {
              // would overflow, convert to large
             bool apos = this.smallValue > 0L;
             bool bpos = val > 0L;
              if (apos && bpos) {
                // if both operands are nonnegative
                // convert to mutable big integer
                this.integerMode = 1;
                this.mnum = MutableNumber.FromLong(amult);
              } else {
                // if either operand is negative
                // convert to big integer
                this.integerMode = 2;
                this.largeValue = EInteger.FromInt64(amult);
              }
            } else {
              this.smallValue = unchecked((int)amult);
            }
            break;
          }
          case 1:
            if (val < 0) {
              this.integerMode = 2;
              this.largeValue = this.mnum.ToEInteger();
              this.largeValue *= (EInteger)val;
            } else {
              mnum.Multiply(val);
            }
            break;
          case 2:
            this.largeValue *= (EInteger)val;
            break;
          default: throw new InvalidOperationException();
        }
      }
      return this;
    }

    /// <include file='../../docs.xml'
    /// path='docs/doc[@name="M:PeterO.Numbers.FastInteger.Negate"]/*'/>
    internal FastInteger Negate() {
      this.CheckFrozen();
      switch (this.integerMode) {
        case 0:
          if (this.smallValue == Int32.MinValue) {
            // would overflow, convert to large
            this.integerMode = 1;
            this.mnum =
            MutableNumber.FromEInteger(ValueNegativeInt32MinValue);
          } else {
            smallValue = -smallValue;
          }
          break;
        case 1:
          this.integerMode = 2;
          this.largeValue = this.mnum.ToEInteger();
          this.largeValue = -(EInteger)this.largeValue;
          break;
        case 2:
          this.largeValue = -(EInteger)this.largeValue;
          break;
        default:
          throw new InvalidOperationException();
      }
      return this;
    }

    /// <include file='../../docs.xml'
    /// path='docs/doc[@name="M:PeterO.Numbers.FastInteger.Subtract(PeterO.Numbers.FastInteger)"]/*'/>
    internal FastInteger Subtract(FastInteger val) {
      this.CheckFrozen();
      EInteger valValue;
      switch (this.integerMode) {
        case 0:
          if (val.integerMode == 0) {
            int vsv = val.smallValue;
            if ((vsv < 0 && Int32.MaxValue + vsv < this.smallValue) ||
                (vsv > 0 && Int32.MinValue + vsv > this.smallValue)) {
              // would overflow, convert to large
              this.integerMode = 2;
              this.largeValue = (EInteger)this.smallValue;
              this.largeValue -= (EInteger)vsv;
            } else {
              this.smallValue -= vsv;
            }
          } else {
            integerMode = 2;
            largeValue = (EInteger)smallValue;
            valValue = val.AsEInteger();
            largeValue -= (EInteger)valValue;
          }
          break;
        case 1:
          if (val.integerMode == 1) {
            // NOTE: Mutable numbers are
            // currently always zero or positive
            this.mnum.Subtract(val.mnum);
          } else if (val.integerMode == 0 && val.smallValue >= 0) {
            mnum.SubtractInt(val.smallValue);
          } else {
            integerMode = 2;
            largeValue = mnum.ToEInteger();
            valValue = val.AsEInteger();
            largeValue -= (EInteger)valValue;
          }
          break;
        case 2:
          valValue = val.AsEInteger();
          this.largeValue -= (EInteger)valValue;
          break;
        default: throw new InvalidOperationException();
      }
      return this;
    }

    /// <include file='../../docs.xml'
    /// path='docs/doc[@name="M:PeterO.Numbers.FastInteger.SubtractInt(System.Int32)"]/*'/>
    internal FastInteger SubtractInt(int val) {
      this.CheckFrozen();
      if (val == Int32.MinValue) {
        return this.AddBig(ValueNegativeInt32MinValue);
      }
      if (this.integerMode == 0) {
        if ((val < 0 && Int32.MaxValue + val < this.smallValue) ||
                (val > 0 && Int32.MinValue + val > this.smallValue)) {
          // would overflow, convert to large
          this.integerMode = 2;
          this.largeValue = (EInteger)this.smallValue;
          this.largeValue -= (EInteger)val;
        } else {
          this.smallValue -= val;
        }
        return this;
      }
      return this.AddInt(-val);
    }

    /// <include file='../../docs.xml'
    /// path='docs/doc[@name="M:PeterO.Numbers.FastInteger.AddBig(PeterO.Numbers.EInteger)"]/*'/>
    internal FastInteger AddBig(EInteger bigintVal) {
      this.CheckFrozen();
      switch (this.integerMode) {
          case 0: {
            return bigintVal.CanFitInInt32() ? this.AddInt((int)bigintVal) :
            this.Add(FastInteger.FromBig(bigintVal));
          }
        case 1:
          this.integerMode = 2;
          this.largeValue = this.mnum.ToEInteger();
          this.largeValue += bigintVal;
          break;
        case 2:
          this.largeValue += bigintVal;
          break;
        default:
          throw new InvalidOperationException();
      }
      return this;
    }

    /// <include file='../../docs.xml'
    /// path='docs/doc[@name="M:PeterO.Numbers.FastInteger.SubtractBig(PeterO.Numbers.EInteger)"]/*'/>
    internal FastInteger SubtractBig(EInteger bigintVal) {
      this.CheckFrozen();
      if (this.integerMode == 2) {
        this.largeValue -= (EInteger)bigintVal;
        return this;
      } else {
        int sign = bigintVal.Sign;
        if (sign == 0) {
          return this;
        }
        // Check if this value fits an int, except if
        // it's MinValue
        if (sign < 0 && bigintVal.CompareTo(ValueInt32MinValue) > 0) {
          return this.AddInt(-((int)bigintVal));
        }
        if (sign > 0 && bigintVal.CompareTo(ValueInt32MaxValue) <= 0) {
          return this.SubtractInt((int)bigintVal);
        }
        bigintVal = -bigintVal;
        return this.AddBig(bigintVal);
      }
    }

    internal FastInteger Add(FastInteger val) {
      this.CheckFrozen();
      EInteger valValue;
      switch (this.integerMode) {
        case 0:
          if (val.integerMode == 0) {
            if ((this.smallValue < 0 && (int)val.smallValue < Int32.MinValue
            - this.smallValue) ||
                (this.smallValue > 0 && (int)val.smallValue > Int32.MaxValue
                - this.smallValue)) {
              // would overflow
              if (val.smallValue >= 0) {
                this.integerMode = 1;
                this.mnum = new MutableNumber(this.smallValue);
                this.mnum.Add(val.smallValue);
              } else {
                this.integerMode = 2;
                this.largeValue = (EInteger)this.smallValue;
                this.largeValue += (EInteger)val.smallValue;
              }
            } else {
              this.smallValue += val.smallValue;
            }
          } else {
            integerMode = 2;
            largeValue = (EInteger)smallValue;
            valValue = val.AsEInteger();
            largeValue += (EInteger)valValue;
          }
          break;
        case 1:
          if (val.integerMode == 0 && val.smallValue >= 0) {
            this.mnum.Add(val.smallValue);
          } else {
            integerMode = 2;
            largeValue = mnum.ToEInteger();
            valValue = val.AsEInteger();
            largeValue += (EInteger)valValue;
          }
          break;
        case 2:
          valValue = val.AsEInteger();
          this.largeValue += (EInteger)valValue;
          break;
        default: throw new InvalidOperationException();
      }
      return this;
    }

    /// <include file='../../docs.xml'
    /// path='docs/doc[@name="M:PeterO.Numbers.FastInteger.Remainder(System.Int32)"]/*'/>
    internal FastInteger Remainder(int divisor) {
      // Mod operator will always result in a
      // number that fits an int for int divisors
      this.CheckFrozen();
      if (divisor != 0) {
        switch (this.integerMode) {
          case 0:
            this.smallValue %= divisor;
            break;
          case 1:
            this.largeValue = this.mnum.ToEInteger();
            this.largeValue %= (EInteger)divisor;
            this.smallValue = (int)this.largeValue;
            this.integerMode = 0;
            break;
          case 2:
            this.largeValue %= (EInteger)divisor;
            this.smallValue = (int)this.largeValue;
            this.integerMode = 0;
            break;
          default:
            throw new InvalidOperationException();
        }
      } else {
        throw new DivideByZeroException();
      }
      return this;
    }

    internal FastInteger Increment() {
      this.CheckFrozen();
      if (this.integerMode == 0) {
        if (this.smallValue != Int32.MaxValue) {
          ++this.smallValue;
        } else {
          this.integerMode = 1;
          this.mnum = MutableNumber.FromEInteger(ValueNegativeInt32MinValue);
        }
        return this;
      }
      return this.AddInt(1);
    }

    internal FastInteger Decrement() {
      this.CheckFrozen();
      if (this.integerMode == 0) {
        if (this.smallValue != Int32.MinValue) {
          --this.smallValue;
        } else {
          this.integerMode = 1;
          this.mnum = MutableNumber.FromEInteger(ValueInt32MinValue);
          this.mnum.SubtractInt(1);
        }
        return this;
      }
      return this.SubtractInt(1);
    }

    internal FastInteger Divide(int divisor) {
      this.CheckFrozen();
      if (divisor != 0) {
        switch (this.integerMode) {
          case 0:
            if (divisor == -1 && this.smallValue == Int32.MinValue) {
              // would overflow, convert to large
              this.integerMode = 1;
              this.mnum =
              MutableNumber.FromEInteger(ValueNegativeInt32MinValue);
            } else {
              smallValue /= divisor;
            }
            break;
          case 1:
            this.integerMode = 2;
            this.largeValue = this.mnum.ToEInteger();
            this.largeValue /= (EInteger)divisor;
            if (this.largeValue.IsZero) {
              this.integerMode = 0;
              this.smallValue = 0;
            }
            break;
          case 2:
            this.largeValue /= (EInteger)divisor;
            if (this.largeValue.IsZero) {
              this.integerMode = 0;
              this.smallValue = 0;
            }
            break;
          default:
            throw new InvalidOperationException();
        }
      } else {
        throw new DivideByZeroException();
      }
      return this;
    }

    /// <include file='../../docs.xml'
    /// path='docs/doc[@name="P:PeterO.Numbers.FastInteger.IsEvenNumber"]/*'/>
    internal bool IsEvenNumber {
      get {
        switch (this.integerMode) {
          case 0:
            return (this.smallValue & 1) == 0;
          case 1:
            return this.mnum.IsEvenNumber;
          case 2:
            return this.largeValue.IsEven;
          default:
            throw new InvalidOperationException();
        }
      }
    }

    internal FastInteger AddInt(int val) {
      this.CheckFrozen();
     EInteger valValue;
      switch (this.integerMode) {
        case 0:
          if ((this.smallValue < 0 && (int)val < Int32.MinValue -
        this.smallValue) || (this.smallValue > 0 && (int)val >
            Int32.MaxValue - this.smallValue)) {
            // would overflow
            if (val >= 0) {
              this.integerMode = 1;
              this.mnum = new MutableNumber(this.smallValue);
              this.mnum.Add(val);
            } else {
              this.integerMode = 2;
              this.largeValue = (EInteger)this.smallValue;
              this.largeValue += (EInteger)val;
            }
          } else {
            smallValue += val;
          }
          break;
        case 1:
          if (val >= 0) {
            this.mnum.Add(val);
          } else {
            integerMode = 2;
            largeValue = mnum.ToEInteger();
            valValue = (EInteger)val;
            largeValue += (EInteger)valValue;
          }
          break;
        case 2:
          valValue = (EInteger)val;
          this.largeValue += (EInteger)valValue;
          break;
        default: throw new InvalidOperationException();
      }
      return this;
    }

    internal bool CanFitInInt32() {
      switch (this.integerMode) {
        case 0:
          return true;
        case 1:
          return this.mnum.CanFitInInt32();
          case 2: {
            return this.largeValue.CanFitInInt32();
          }
        default:
          throw new InvalidOperationException();
      }
    }

    internal bool CanFitInInt64() {
      switch (this.integerMode) {
        case 0:
          return true;
        case 1:
          return this.AsEInteger().CanFitInInt64();
          case 2: {
            return this.largeValue.CanFitInInt64();
          }
        default:
          throw new InvalidOperationException();
      }
    }

    internal long AsInt64() {
      switch (this.integerMode) {
        case 0:
          return (long)this.smallValue;
        case 1:
          return this.AsEInteger().ToInt64Unchecked();
          case 2: {
            return this.largeValue.ToInt64Unchecked();
          }
        default:
          throw new InvalidOperationException();
      }
    }

    private static readonly string HexAlphabet = "0123456789ABCDEF";

    internal static string IntToString(int value) {
      if (value == Int32.MinValue) {
        return "-2147483648";
      }
      if (value == 0) {
        return "0";
      }
      bool neg = value < 0;
      var chars = new char[12];
      var count = 11;
      if (neg) {
        value = -value;
      }
      while (value > 43698) {
        int intdivvalue = value / 10;
        char digit = HexAlphabet[(int)(value - (intdivvalue * 10))];
        chars[count--] = digit;
        value = intdivvalue;
      }
      while (value > 9) {
          int intdivvalue = (value * 26215) >> 18;
          char digit = HexAlphabet[(int)(value - (intdivvalue * 10))];
          chars[count--] = digit;
          value = intdivvalue;
      }
      if (value != 0) {
          chars[count--] = HexAlphabet[(int)value];
      }
      if (neg) {
        chars[count ] = '-';
      } else {
        ++count;
      }
      return new String(chars, count, 12 - count);
    }

    /// <include file='../../docs.xml'
    /// path='docs/doc[@name="M:PeterO.Numbers.FastInteger.ToString"]/*'/>
    public override string ToString() {
      switch (this.integerMode) {
        case 0:
          return IntToString(this.smallValue);
        case 1:
          return this.mnum.ToEInteger().ToString();
        case 2:
          return this.largeValue.ToString();
        default: return String.Empty;
      }
    }

    /// <include file='../../docs.xml'
    /// path='docs/doc[@name="P:PeterO.Numbers.FastInteger.Sign"]/*'/>
    internal int Sign {
      get {
        switch (this.integerMode) {
          case 0:
          return (this.smallValue == 0) ? 0 : ((this.smallValue < 0) ? -1 :
              1);
          case 1:
            return this.mnum.Sign;
          case 2:
            return this.largeValue.Sign;
          default: return 0;
        }
      }
    }

    /// <include file='../../docs.xml'
    /// path='docs/doc[@name="P:PeterO.Numbers.FastInteger.IsValueZero"]/*'/>
    internal bool IsValueZero {
      get {
        switch (this.integerMode) {
          case 0:
            return this.smallValue == 0;
          case 1:
            return this.mnum.Sign == 0;
          case 2:
            return this.largeValue.IsZero;
          default:
            return false;
        }
      }
    }

    internal int CompareToInt(int val) {
      switch (this.integerMode) {
        case 0:
          return (val == this.smallValue) ? 0 : (this.smallValue < val ? -1 :
          1);
        case 1:
          return this.mnum.ToEInteger().CompareTo((EInteger)val);
        case 2:
          return this.largeValue.CompareTo((EInteger)val);
        default: return 0;
      }
    }

    internal EInteger AsEInteger() {
      switch (this.integerMode) {
        case 0:
          return EInteger.FromInt32(this.smallValue);
        case 1:
          return this.mnum.ToEInteger();
        case 2:
          return this.largeValue;
        default: throw new InvalidOperationException();
      }
    }
  }
}<|MERGE_RESOLUTION|>--- conflicted
+++ resolved
@@ -146,11 +146,7 @@
           }
           int result0, result1, result2, result3;
           if (multiplicand < 65536) {
-<<<<<<< HEAD
-            if (this.wordCount == 2 && (this.data[1 ] >>16) == 0) {
-=======
             if (this.wordCount == 2 && (this.data[1] >> 16) == 0) {
->>>>>>> f0fad497
               long longV = unchecked((long)this.data[0]);
               longV &= 0xFFFFFFFFL;
               longV |= unchecked(((long)this.data[1]) << 32);
