/*
Written in 2013 by Peter O.
Any copyright is dedicated to the Public Domain.
http://creativecommons.org/publicdomain/zero/1.0/
If you like this, you should donate to Peter O.
at: http://upokecenter.dreamhosters.com/articles/donate-now-2/
 */
using System;

namespace PeterO.Numbers {
  public sealed partial class EFloat {
    /// <include file='../../docs.xml'
    /// path='docs/doc[@name="M:PeterO.Numbers.EFloat.op_Implicit(System.Single)~PeterO.Numbers.EFloat"]/*'/>
    public static implicit operator EFloat(float flt) {
      return FromSingle(flt);
    }

    /// <include file='../../docs.xml'
    /// path='docs/doc[@name="M:PeterO.Numbers.EFloat.op_Implicit(System.Double)~PeterO.Numbers.EFloat"]/*'/>
    public static implicit operator EFloat(double dbl) {
      return FromDouble(dbl);
    }

    /// <include file='../../docs.xml'
    /// path='docs/doc[@name="M:PeterO.Numbers.EFloat.op_Implicit(PeterO.Numbers.EInteger)~PeterO.Numbers.EFloat"]/*'/>
    public static implicit operator EFloat(EInteger eint) {
      return FromEInteger(eint);
    }

    /// <include file='../../docs.xml'
    /// path='docs/doc[@name="M:PeterO.Numbers.EFloat.op_Addition(PeterO.Numbers.EFloat,PeterO.Numbers.EFloat)"]/*'/>
    public static EFloat operator +(EFloat bthis, EFloat augend) {
      if (bthis == null) {
        throw new ArgumentNullException("bthis");
      }
      return bthis.Add(augend);
    }

    /// <include file='../../docs.xml'
    /// path='docs/doc[@name="M:PeterO.Numbers.EFloat.op_Subtraction(PeterO.Numbers.EFloat,PeterO.Numbers.EFloat)"]/*'/>
    public static EFloat operator -(
   EFloat bthis,
   EFloat subtrahend) {
      if (bthis == null) {
        throw new ArgumentNullException("bthis");
      }
      return bthis.Subtract(subtrahend);
    }

    /// <include file='../../docs.xml'
    /// path='docs/doc[@name="M:PeterO.Numbers.EFloat.op_Multiply(PeterO.Numbers.EFloat,PeterO.Numbers.EFloat)"]/*'/>
    public static EFloat operator *(
    EFloat operand1,
    EFloat operand2) {
      if (operand1 == null) {
        throw new ArgumentNullException("operand1");
      }
      return operand1.Multiply(operand2);
    }

    /// <include file='../../docs.xml'
    /// path='docs/doc[@name="M:PeterO.Numbers.EFloat.op_Division(PeterO.Numbers.EFloat,PeterO.Numbers.EFloat)"]/*'/>
    public static EFloat operator /(
   EFloat dividend,
   EFloat divisor) {
      if (dividend == null) {
        throw new ArgumentNullException("dividend");
      }
      return dividend.Divide(divisor);
    }

    /// <include file='../../docs.xml'
    /// path='docs/doc[@name="M:PeterO.Numbers.EFloat.op_Modulus(PeterO.Numbers.EFloat,PeterO.Numbers.EFloat)"]/*'/>
    public static EFloat operator %(
   EFloat dividend,
   EFloat divisor) {
      if (dividend == null) {
        throw new ArgumentNullException("dividend");
      }
      return dividend.Remainder(divisor, null);
    }

    /// <include file='../../docs.xml'
    /// path='docs/doc[@name="M:PeterO.Numbers.EFloat.op_UnaryNegation(PeterO.Numbers.EFloat)"]/*'/>
    public static EFloat operator -(EFloat bigValue) {
      if (bigValue == null) {
        throw new ArgumentNullException("bigValue");
      }
      return bigValue.Negate();
    }

    /// <include file='../../docs.xml'
<<<<<<< HEAD
    /// path='docs/doc[@name="M:PeterO.Numbers.EFloat.op_Explicit(PeterO.Numbers.EFloat)~System.Int64"]/*'/>
    /// <summary>Not documented yet.</summary>
    public static explicit operator long(EFloat bigValue) {
      if (bigValue == null) {
        throw new ArgumentNullException("bigValue");
      }
      return (long)bigValue.ToEInteger();
    }

    /// <include file='../../docs.xml'
=======
>>>>>>> f0fad497
    /// path='docs/doc[@name="M:PeterO.Numbers.EFloat.op_Explicit(PeterO.Numbers.EFloat)~PeterO.Numbers.EInteger"]/*'/>
    public static explicit operator EInteger(EFloat bigValue) {
      return bigValue.ToEInteger();
    }

    /// <include file='../../docs.xml'
    /// path='docs/doc[@name="M:PeterO.Numbers.EFloat.op_Explicit(PeterO.Numbers.EFloat)~System.Double"]/*'/>
<<<<<<< HEAD
    /// <summary>Not documented yet.</summary>
=======
>>>>>>> f0fad497
    public static explicit operator double(EFloat bigValue) {
      return bigValue.ToDouble();
    }

    /// <include file='../../docs.xml'
    /// path='docs/doc[@name="M:PeterO.Numbers.EFloat.op_Explicit(PeterO.Numbers.EFloat)~System.Single"]/*'/>
<<<<<<< HEAD
    /// <summary>Not documented yet.</summary>
=======
>>>>>>> f0fad497
    public static explicit operator float(EFloat bigValue) {
      return bigValue.ToSingle();
    }
    // Begin integer conversions
    /// <include file='../../docs.xml'
    /// path='docs/doc[@name="M:PeterO.Numbers.EFloat.op_Explicit(PeterO.Numbers.EFloat)~System.Byte"]/*'/>
public static explicit operator byte(EFloat input) {
 return input.ToByteChecked();
}

    /// <include file='../../docs.xml'
<<<<<<< HEAD
    /// path='docs/doc[@name="M:PeterO.Numbers.EFloat.op_Explicit(PeterO.Numbers.EFloat)~System.Int32"]/*'/>
    /// <summary>Not documented yet.</summary>
    public static explicit operator int(EFloat bigValue) {
      return (int)bigValue.ToEInteger();
    }

    /// <include file='../../docs.xml'
    /// path='docs/doc[@name="M:PeterO.Numbers.EFloat.op_Explicit(PeterO.Numbers.EFloat)~System.Int16"]/*'/>
    public static explicit operator short(EFloat bigValue) {
      return (short)(int)bigValue;
    }

    /// <include file='../../docs.xml'
    /// path='docs/doc[@name="M:PeterO.Numbers.EFloat.op_Explicit(PeterO.Numbers.EFloat)~System.Byte"]/*'/>
    public static explicit operator byte(EFloat bigValue) {
      return (byte)(int)bigValue;
    }
=======
    /// path='docs/doc[@name="M:PeterO.Numbers.EFloat.op_Implicit(System.Byte)~PeterO.Numbers.EFloat"]/*'/>
public static implicit operator EFloat(byte inputByte) {
 return EFloat.FromByte(inputByte);
}

    /// <include file='../../docs.xml'
    /// path='docs/doc[@name="M:PeterO.Numbers.EFloat.ToSByteChecked"]/*'/>
[CLSCompliant(false)]
public sbyte ToSByteChecked() {
 return this.ToEInteger().ToSByteChecked();
}

    /// <include file='../../docs.xml'
    /// path='docs/doc[@name="M:PeterO.Numbers.EFloat.ToSByteUnchecked"]/*'/>
[CLSCompliant(false)]
public sbyte ToSByteUnchecked() {
 return this.ToEInteger().ToSByteUnchecked();
}

    /// <include file='../../docs.xml'
    /// path='docs/doc[@name="M:PeterO.Numbers.EFloat.ToSByteIfExact"]/*'/>
[CLSCompliant(false)]
public sbyte ToSByteIfExact() {
 return this.ToEIntegerIfExact().ToSByteChecked();
}

    /// <include file='../../docs.xml'
    /// path='docs/doc[@name="M:PeterO.Numbers.EFloat.FromSByte(System.SByte)"]/*'/>
[CLSCompliant(false)]
public static EFloat FromSByte(sbyte inputSByte) {
 var val = (int)inputSByte;
 return FromInt32(val);
}

    /// <include file='../../docs.xml'
    /// path='docs/doc[@name="M:PeterO.Numbers.EFloat.op_Explicit(PeterO.Numbers.EFloat)~System.SByte"]/*'/>
[CLSCompliant(false)]
public static explicit operator sbyte(EFloat input) {
 return input.ToSByteChecked();
}

    /// <include file='../../docs.xml'
    /// path='docs/doc[@name="M:PeterO.Numbers.EFloat.op_Implicit(System.SByte)~PeterO.Numbers.EFloat"]/*'/>
[CLSCompliant(false)]
public static implicit operator EFloat(sbyte inputSByte) {
 return EFloat.FromSByte(inputSByte);
}

    /// <include file='../../docs.xml'
    /// path='docs/doc[@name="M:PeterO.Numbers.EFloat.op_Explicit(PeterO.Numbers.EFloat)~System.Int16"]/*'/>
public static explicit operator short(EFloat input) {
 return input.ToInt16Checked();
}

    /// <include file='../../docs.xml'
    /// path='docs/doc[@name="M:PeterO.Numbers.EFloat.op_Implicit(System.Int16)~PeterO.Numbers.EFloat"]/*'/>
public static implicit operator EFloat(short inputInt16) {
 return EFloat.FromInt16(inputInt16);
}

    /// <include file='../../docs.xml'
    /// path='docs/doc[@name="M:PeterO.Numbers.EFloat.ToUInt16Checked"]/*'/>
[CLSCompliant(false)]
public ushort ToUInt16Checked() {
 return this.ToEInteger().ToUInt16Checked();
}

    /// <include file='../../docs.xml'
    /// path='docs/doc[@name="M:PeterO.Numbers.EFloat.ToUInt16Unchecked"]/*'/>
[CLSCompliant(false)]
public ushort ToUInt16Unchecked() {
 return this.ToEInteger().ToUInt16Unchecked();
}

    /// <include file='../../docs.xml'
    /// path='docs/doc[@name="M:PeterO.Numbers.EFloat.ToUInt16IfExact"]/*'/>
[CLSCompliant(false)]
public ushort ToUInt16IfExact() {
 return this.ToEIntegerIfExact().ToUInt16Checked();
}

    /// <include file='../../docs.xml'
    /// path='docs/doc[@name="M:PeterO.Numbers.EFloat.FromUInt16(System.UInt16)"]/*'/>
[CLSCompliant(false)]
public static EFloat FromUInt16(ushort inputUInt16) {
 int val = ((int)inputUInt16) & 0xffff;
 return FromInt32(val);
}

    /// <include file='../../docs.xml'
    /// path='docs/doc[@name="M:PeterO.Numbers.EFloat.op_Explicit(PeterO.Numbers.EFloat)~System.UInt16"]/*'/>
[CLSCompliant(false)]
public static explicit operator ushort(EFloat input) {
 return input.ToUInt16Checked();
}

    /// <include file='../../docs.xml'
    /// path='docs/doc[@name="M:PeterO.Numbers.EFloat.op_Implicit(System.UInt16)~PeterO.Numbers.EFloat"]/*'/>
[CLSCompliant(false)]
public static implicit operator EFloat(ushort inputUInt16) {
 return EFloat.FromUInt16(inputUInt16);
}

    /// <include file='../../docs.xml'
    /// path='docs/doc[@name="M:PeterO.Numbers.EFloat.op_Explicit(PeterO.Numbers.EFloat)~System.Int32"]/*'/>
public static explicit operator int(EFloat input) {
 return input.ToInt32Checked();
}

    /// <include file='../../docs.xml'
    /// path='docs/doc[@name="M:PeterO.Numbers.EFloat.op_Implicit(System.Int32)~PeterO.Numbers.EFloat"]/*'/>
public static implicit operator EFloat(int inputInt32) {
 return EFloat.FromInt32(inputInt32);
}

    /// <include file='../../docs.xml'
    /// path='docs/doc[@name="M:PeterO.Numbers.EFloat.ToUInt32Checked"]/*'/>
[CLSCompliant(false)]
public uint ToUInt32Checked() {
 return this.ToEInteger().ToUInt32Checked();
}

    /// <include file='../../docs.xml'
    /// path='docs/doc[@name="M:PeterO.Numbers.EFloat.ToUInt32Unchecked"]/*'/>
[CLSCompliant(false)]
public uint ToUInt32Unchecked() {
 return this.ToEInteger().ToUInt32Unchecked();
}

    /// <include file='../../docs.xml'
    /// path='docs/doc[@name="M:PeterO.Numbers.EFloat.ToUInt32IfExact"]/*'/>
[CLSCompliant(false)]
public uint ToUInt32IfExact() {
 return this.ToEIntegerIfExact().ToUInt32Checked();
}

    /// <include file='../../docs.xml'
    /// path='docs/doc[@name="M:PeterO.Numbers.EFloat.FromUInt32(System.UInt32)"]/*'/>
[CLSCompliant(false)]
public static EFloat FromUInt32(uint inputUInt32) {
 long val = ((long)inputUInt32) & 0xFFFFFFFFL;
 return FromInt64(val);
}

    /// <include file='../../docs.xml'
    /// path='docs/doc[@name="M:PeterO.Numbers.EFloat.op_Explicit(PeterO.Numbers.EFloat)~System.UInt32"]/*'/>
[CLSCompliant(false)]
public static explicit operator uint(EFloat input) {
 return input.ToUInt32Checked();
}

    /// <include file='../../docs.xml'
    /// path='docs/doc[@name="M:PeterO.Numbers.EFloat.op_Implicit(System.UInt32)~PeterO.Numbers.EFloat"]/*'/>
[CLSCompliant(false)]
public static implicit operator EFloat(uint inputUInt32) {
 return EFloat.FromUInt32(inputUInt32);
}

    /// <include file='../../docs.xml'
    /// path='docs/doc[@name="M:PeterO.Numbers.EFloat.op_Explicit(PeterO.Numbers.EFloat)~System.Int64"]/*'/>
public static explicit operator long(EFloat input) {
 return input.ToInt64Checked();
}

    /// <include file='../../docs.xml'
    /// path='docs/doc[@name="M:PeterO.Numbers.EFloat.op_Implicit(System.Int64)~PeterO.Numbers.EFloat"]/*'/>
public static implicit operator EFloat(long inputInt64) {
 return EFloat.FromInt64(inputInt64);
}

    /// <include file='../../docs.xml'
    /// path='docs/doc[@name="M:PeterO.Numbers.EFloat.ToUInt64Checked"]/*'/>
[CLSCompliant(false)]
public ulong ToUInt64Checked() {
 return this.ToEInteger().ToUInt64Checked();
}

    /// <include file='../../docs.xml'
    /// path='docs/doc[@name="M:PeterO.Numbers.EFloat.ToUInt64Unchecked"]/*'/>
[CLSCompliant(false)]
public ulong ToUInt64Unchecked() {
 return this.ToEInteger().ToUInt64Unchecked();
}

    /// <include file='../../docs.xml'
    /// path='docs/doc[@name="M:PeterO.Numbers.EFloat.ToUInt64IfExact"]/*'/>
[CLSCompliant(false)]
public ulong ToUInt64IfExact() {
 return this.ToEIntegerIfExact().ToUInt64Checked();
}

    /// <include file='../../docs.xml'
    /// path='docs/doc[@name="M:PeterO.Numbers.EFloat.FromUInt64(System.UInt64)"]/*'/>
[CLSCompliant(false)]
public static EFloat FromUInt64(ulong inputUInt64) {
 return FromEInteger(EInteger.FromUInt64(inputUInt64));
}

    /// <include file='../../docs.xml'
    /// path='docs/doc[@name="M:PeterO.Numbers.EFloat.op_Explicit(PeterO.Numbers.EFloat)~System.UInt64"]/*'/>
[CLSCompliant(false)]
public static explicit operator ulong(EFloat input) {
 return input.ToUInt64Checked();
}

    /// <include file='../../docs.xml'
    /// path='docs/doc[@name="M:PeterO.Numbers.EFloat.op_Implicit(System.UInt64)~PeterO.Numbers.EFloat"]/*'/>
[CLSCompliant(false)]
public static implicit operator EFloat(ulong inputUInt64) {
 return EFloat.FromUInt64(inputUInt64);
}

// End integer conversions
>>>>>>> f0fad497
  }
}<|MERGE_RESOLUTION|>--- conflicted
+++ resolved
@@ -90,19 +90,6 @@
     }
 
     /// <include file='../../docs.xml'
-<<<<<<< HEAD
-    /// path='docs/doc[@name="M:PeterO.Numbers.EFloat.op_Explicit(PeterO.Numbers.EFloat)~System.Int64"]/*'/>
-    /// <summary>Not documented yet.</summary>
-    public static explicit operator long(EFloat bigValue) {
-      if (bigValue == null) {
-        throw new ArgumentNullException("bigValue");
-      }
-      return (long)bigValue.ToEInteger();
-    }
-
-    /// <include file='../../docs.xml'
-=======
->>>>>>> f0fad497
     /// path='docs/doc[@name="M:PeterO.Numbers.EFloat.op_Explicit(PeterO.Numbers.EFloat)~PeterO.Numbers.EInteger"]/*'/>
     public static explicit operator EInteger(EFloat bigValue) {
       return bigValue.ToEInteger();
@@ -110,20 +97,12 @@
 
     /// <include file='../../docs.xml'
     /// path='docs/doc[@name="M:PeterO.Numbers.EFloat.op_Explicit(PeterO.Numbers.EFloat)~System.Double"]/*'/>
-<<<<<<< HEAD
-    /// <summary>Not documented yet.</summary>
-=======
->>>>>>> f0fad497
     public static explicit operator double(EFloat bigValue) {
       return bigValue.ToDouble();
     }
 
     /// <include file='../../docs.xml'
     /// path='docs/doc[@name="M:PeterO.Numbers.EFloat.op_Explicit(PeterO.Numbers.EFloat)~System.Single"]/*'/>
-<<<<<<< HEAD
-    /// <summary>Not documented yet.</summary>
-=======
->>>>>>> f0fad497
     public static explicit operator float(EFloat bigValue) {
       return bigValue.ToSingle();
     }
@@ -135,25 +114,6 @@
 }
 
     /// <include file='../../docs.xml'
-<<<<<<< HEAD
-    /// path='docs/doc[@name="M:PeterO.Numbers.EFloat.op_Explicit(PeterO.Numbers.EFloat)~System.Int32"]/*'/>
-    /// <summary>Not documented yet.</summary>
-    public static explicit operator int(EFloat bigValue) {
-      return (int)bigValue.ToEInteger();
-    }
-
-    /// <include file='../../docs.xml'
-    /// path='docs/doc[@name="M:PeterO.Numbers.EFloat.op_Explicit(PeterO.Numbers.EFloat)~System.Int16"]/*'/>
-    public static explicit operator short(EFloat bigValue) {
-      return (short)(int)bigValue;
-    }
-
-    /// <include file='../../docs.xml'
-    /// path='docs/doc[@name="M:PeterO.Numbers.EFloat.op_Explicit(PeterO.Numbers.EFloat)~System.Byte"]/*'/>
-    public static explicit operator byte(EFloat bigValue) {
-      return (byte)(int)bigValue;
-    }
-=======
     /// path='docs/doc[@name="M:PeterO.Numbers.EFloat.op_Implicit(System.Byte)~PeterO.Numbers.EFloat"]/*'/>
 public static implicit operator EFloat(byte inputByte) {
  return EFloat.FromByte(inputByte);
@@ -367,6 +327,5 @@
 }
 
 // End integer conversions
->>>>>>> f0fad497
   }
 }