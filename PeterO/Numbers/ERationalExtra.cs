--- conflicted
+++ resolved
@@ -113,18 +113,12 @@
       return bigValue.Negate();
     }
 
-<<<<<<< HEAD
-    public static explicit operator long(ERational bigValue) {
-      if (bigValue == null) {
-        throw new ArgumentNullException("bigValue");
-=======
     /// <include file='../../docs.xml'
     /// path='docs/doc[@name="M:PeterO.Numbers.ERational.op_Explicit(PeterO.Numbers.ERational)~System.Decimal"]/*'/>
     public decimal ToDecimal() {
       ERational extendedNumber = this;
       if (extendedNumber.IsInfinity() || extendedNumber.IsNaN()) {
         throw new OverflowException("This object's value is out of range");
->>>>>>> f0fad497
       }
       try {
         EDecimal newDecimal = EDecimal.FromEInteger(extendedNumber.Numerator)
@@ -151,37 +145,18 @@
       return bigValue.ToEInteger();
     }
 
-<<<<<<< HEAD
-=======
     /// <include file='../../docs.xml'
     /// path='docs/doc[@name="M:PeterO.Numbers.ERational.op_Explicit(PeterO.Numbers.ERational)~System.Double"]/*'/>
->>>>>>> f0fad497
     public static explicit operator double(ERational bigValue) {
       return bigValue.ToDouble();
     }
 
-<<<<<<< HEAD
-=======
     /// <include file='../../docs.xml'
     /// path='docs/doc[@name="M:PeterO.Numbers.ERational.op_Explicit(PeterO.Numbers.ERational)~System.Single"]/*'/>
->>>>>>> f0fad497
     public static explicit operator float(ERational bigValue) {
       return bigValue.ToSingle();
     }
 
-<<<<<<< HEAD
-    public static explicit operator int(ERational bigValue) {
-      return (int)bigValue.ToBigInteger();
-    }
-
-    public static explicit operator short(ERational bigValue) {
-      return (short)(int)bigValue;
-    }
-
-    public static explicit operator byte(ERational bigValue) {
-      return (byte)(int)bigValue;
-    }
-=======
     // Begin integer conversions
     /// <include file='../../docs.xml'
     /// path='docs/doc[@name="M:PeterO.Numbers.ERational.op_Explicit(PeterO.Numbers.ERational)~System.Byte"]/*'/>
@@ -403,6 +378,5 @@
 }
 
 // End integer conversions
->>>>>>> f0fad497
   }
 }