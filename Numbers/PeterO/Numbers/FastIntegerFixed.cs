/*
Written by Peter O.
Any copyright is dedicated to the Public Domain.
http://creativecommons.org/publicdomain/zero/1.0/
If you like this, you should donate to Peter O.
at: http://peteroupc.github.io/
 */
using System;

namespace PeterO.Numbers {
  internal sealed class FastIntegerFixed : IComparable<FastIntegerFixed> {
    // NOTE: Integer modes are mutually exclusive
    private enum IntegerMode : byte {
      SmallValue = 0,
      LargeValue = 2,
    }
    private const int CacheFirst = -24;
    private const int CacheLast = 128;

    private readonly int smallValue; // if integerMode is 0
    private readonly EInteger largeValue; // if integerMode is 2
    private readonly IntegerMode integerMode;

    public static readonly FastIntegerFixed Zero = new FastIntegerFixed(
      IntegerMode.SmallValue,
      0,
      null);
    public static readonly FastIntegerFixed One = new FastIntegerFixed(
      IntegerMode.SmallValue,
      1,
      null);

    private static readonly FastIntegerFixed[] Cache =
FastIntegerFixedCache(CacheFirst,
  CacheLast);

    private static FastIntegerFixed[] FastIntegerFixedCache(
      int first,
      int last) {
#if DEBUG
if (first < -65535) {
  throw new ArgumentException("first (" + first + ") is not greater or equal" +
"\u0020to " + (-65535));
}
if (first > 65535) {
  throw new ArgumentException("first (" + first + ") is not less or equal to" +
"\u002065535");
}
if (last < -65535) {
  throw new ArgumentException("last (" + last + ") is not greater or equal" +
"\u0020to -65535");
}
if (last > 65535) {
  throw new ArgumentException("last (" + last + ") is not less or equal to" +
"65535");
}
#endif
FastIntegerFixed[] cache = new FastIntegerFixed[(last - first) + 1];
for (int i = first; i <= last; ++i) {
  if (i == 0) {
    cache[i - first] = Zero;
  } else if (i == 1) {
    cache[i - first] = One;
  } else {
 cache[i - first] = new FastIntegerFixed(IntegerMode.SmallValue, i, null);
}
}
return cache;
    }

    private FastIntegerFixed(
      IntegerMode integerMode,
      int smallValue,
      EInteger largeValue) {
      this.integerMode = integerMode;
      this.smallValue = smallValue;
      this.largeValue = largeValue;
    }

    public override bool Equals(object obj) {
      if (!(obj is FastIntegerFixed fi)) {
        return false;
      }
      if (this.integerMode != fi.integerMode) {
        return false;
      }
      switch (this.integerMode) {
        case IntegerMode.SmallValue:
          return this.smallValue == fi.smallValue;
        case IntegerMode.LargeValue:
          return this.largeValue.Equals(fi.largeValue);
<<<<<<< HEAD
        default: return true;
=======
        default:
          return true;
>>>>>>> 5c5676cc
      }
    }

    public override int GetHashCode() {
      int hash = this.integerMode.GetHashCode();
      switch (this.integerMode) {
        case IntegerMode.SmallValue:
          hash = unchecked((hash * 31) + this.smallValue);
          break;
        case IntegerMode.LargeValue:
          hash = unchecked((hash * 31) + this.largeValue.GetHashCode());
          break;
      }
      return hash;
    }

    internal static FastIntegerFixed FromInt32(int intVal) {
return (intVal >= CacheFirst && intVal <= CacheLast) ?
Cache[intVal - CacheFirst] :
      new FastIntegerFixed(IntegerMode.SmallValue, intVal, null);
    }

    internal static FastIntegerFixed FromInt64(long longVal) {
      return (longVal >= Int32.MinValue && longVal <= Int32.MaxValue) ?
FromInt32((int)longVal) : new FastIntegerFixed(
          IntegerMode.LargeValue,
          0,
          EInteger.FromInt64(longVal));
    }

    internal static FastIntegerFixed FromBig(EInteger bigintVal) {
      return bigintVal.CanFitInInt32() ?
FromInt32(bigintVal.ToInt32Unchecked()) : new
        FastIntegerFixed(IntegerMode.LargeValue, 0, bigintVal);
    }

    internal int ToInt32() {
      return (this.integerMode == IntegerMode.SmallValue) ?
        this.smallValue : this.largeValue.ToInt32Unchecked();
    }

    public static FastIntegerFixed FromFastInteger(FastInteger fi) {
      if (fi.CanFitInInt32()) {
        return FromInt32(fi.ToInt32());
      } else {
        return FastIntegerFixed.FromBig(fi.ToEInteger());
      }
    }

    public FastInteger ToFastInteger() {
      if (this.integerMode == IntegerMode.SmallValue) {
        return new FastInteger(this.smallValue);
      } else {
        return FastInteger.FromBig(this.largeValue);
      }
    }

    public FastIntegerFixed Increment() {
<<<<<<< HEAD
      if (this.integerMode == IntegerMode.SmallValue && this.smallValue !=
Int32.MaxValue) {
=======
      if (this.integerMode == IntegerMode.SmallValue && this.smallValue != Int32.MaxValue) {
>>>>>>> 5c5676cc
        return FromInt32(this.smallValue + 1);
      } else {
        return Add(this, FastIntegerFixed.One);
      }
    }

    public int Mod(int value) {
      if (value < 0) {
        throw new NotSupportedException();
      }
      if (this.integerMode == IntegerMode.SmallValue && this.smallValue >= 0) {
        return this.smallValue % value;
      } else {
        EInteger retval = this.ToEInteger().Remainder(EInteger.FromInt32(
  value));
        return retval.ToInt32Checked();
      }
    }

    public static FastIntegerFixed Add(FastIntegerFixed a,
      FastIntegerFixed b) {
      if (a.integerMode == IntegerMode.SmallValue &&
           b.integerMode == IntegerMode.SmallValue) {
        if (a.smallValue == 0) {
          return b;
        }
        if (b.smallValue == 0) {
          return a;
        }
        if (((a.smallValue | b.smallValue) >> 30) == 0) {
          return FromInt32(a.smallValue + b.smallValue);
        }
        if ((a.smallValue < 0 && b.smallValue >= Int32.MinValue -
            a.smallValue) || (a.smallValue > 0 && b.smallValue <=
            Int32.MaxValue - a.smallValue)) {
          return FromInt32(a.smallValue + b.smallValue);
        }
      }
      EInteger bigA = a.ToEInteger();
      EInteger bigB = b.ToEInteger();
      return FastIntegerFixed.FromBig(bigA.Add(bigB));
    }

    public static FastIntegerFixed Subtract(
      FastIntegerFixed a,
      FastIntegerFixed b) {
<<<<<<< HEAD
      if (a.integerMode == IntegerMode.SmallValue && b.integerMode ==
IntegerMode.SmallValue) {
=======
      if (a.integerMode == IntegerMode.SmallValue && b.integerMode == IntegerMode.SmallValue) {
>>>>>>> 5c5676cc
        if (b.smallValue == 0) {
          return a;
        }
        if (
          (b.smallValue < 0 && Int32.MaxValue + b.smallValue >= a.smallValue) ||
          (b.smallValue > 0 && Int32.MinValue + b.smallValue <=
            a.smallValue)) {
          return FromInt32(a.smallValue - b.smallValue);
        }
      }
      EInteger bigA = a.ToEInteger();
      EInteger bigB = b.ToEInteger();
      return FastIntegerFixed.FromBig(bigA.Subtract(bigB));
    }

    public FastIntegerFixed Add(int ib) {
      FastIntegerFixed a = this;
      if (this.integerMode == IntegerMode.SmallValue) {
        if (ib == 0) {
          return this;
        }
        if (this.smallValue == 0) {
          return FromInt32(ib);
        }
        if (((a.smallValue | ib) >> 30) == 0) {
          return FromInt32(a.smallValue + ib);
        }
        if ((a.smallValue < 0 && ib >= Int32.MinValue -
            a.smallValue) || (a.smallValue > 0 && ib <=
            Int32.MaxValue - a.smallValue)) {
          return FromInt32(a.smallValue + ib);
        }
      }
      EInteger bigA = a.ToEInteger();
      return FastIntegerFixed.FromBig(bigA.Add(ib));
    }

    public FastIntegerFixed Subtract(int ib) {
      if (ib == 0) {
        return this;
      }
      if (this.integerMode == IntegerMode.SmallValue) {
        if (
          (ib < 0 && Int32.MaxValue + ib >= this.smallValue) ||
          (ib > 0 && Int32.MinValue + ib <= this.smallValue)) {
          return FromInt32(this.smallValue - ib);
        }
      }
      EInteger bigA = this.ToEInteger();
      return FastIntegerFixed.FromBig(bigA.Subtract(ib));
    }

    public FastIntegerFixed Add(
      FastIntegerFixed b) {
      return Add(this, b);
    }

    public FastIntegerFixed Subtract(
      FastIntegerFixed b) {
      return Subtract(this, b);
    }

    public FastIntegerFixed Add(
      EInteger b) {
      if (this.integerMode == IntegerMode.SmallValue && b.CanFitInInt32()) {
        return this.Add(b.ToInt32Unchecked());
      } else {
        return FastIntegerFixed.FromBig(
           this.ToEInteger().Add(b));
      }
    }

    public FastIntegerFixed Subtract(
      EInteger b) {
      if (this.integerMode == IntegerMode.SmallValue && b.CanFitInInt32()) {
        return this.Subtract(b.ToInt32Unchecked());
      } else {
        return FastIntegerFixed.FromBig(
           this.ToEInteger().Subtract(b));
      }
    }

    public FastIntegerFixed Abs() {
      switch (this.integerMode) {
        case IntegerMode.SmallValue:
          if (this.smallValue == Int32.MinValue) {
            return FastIntegerFixed.FromInt32(Int32.MaxValue).Increment();
          } else if (this.smallValue < 0) {
            return FastIntegerFixed.FromInt32(-this.smallValue);
          } else {
            return this;
          }
        case IntegerMode.LargeValue:
          return this.largeValue.Sign < 0 ? new
            FastIntegerFixed(IntegerMode.LargeValue, 0, this.largeValue.Abs()) :
            this;
        default: throw new InvalidOperationException();
      }
    }

    public FastIntegerFixed Negate() {
      switch (this.integerMode) {
        case IntegerMode.SmallValue:
          if (this.smallValue == Int32.MinValue) {
            return FastIntegerFixed.FromInt32(Int32.MaxValue).Increment();
          } else {
            return FastIntegerFixed.FromInt32(-this.smallValue);
          }
        case IntegerMode.LargeValue:
<<<<<<< HEAD
          return new FastIntegerFixed(
            IntegerMode.LargeValue,
            0,
            this.largeValue.Negate());
=======
          return new FastIntegerFixed(IntegerMode.LargeValue, 0, this.largeValue.Negate());
>>>>>>> 5c5676cc
        default: throw new InvalidOperationException();
      }
    }

    public int CompareTo(EInteger evalue) {
      switch (this.integerMode) {
        case IntegerMode.SmallValue:
          return -evalue.CompareTo(this.smallValue);
        case IntegerMode.LargeValue:
          return this.largeValue.CompareTo(evalue);
        default: throw new InvalidOperationException();
      }
    }

    public int CompareTo(FastInteger fint) {
      switch (this.integerMode) {
        case IntegerMode.SmallValue:
          return -fint.CompareToInt(this.smallValue);
        case IntegerMode.LargeValue:
          return -fint.CompareTo(this.largeValue);
        default: throw new InvalidOperationException();
      }
    }

    public int CompareTo(FastIntegerFixed val) {
      switch (this.integerMode) {
        case IntegerMode.SmallValue:
          switch (val.integerMode) {
            case IntegerMode.SmallValue:
              int vsv = val.smallValue;
<<<<<<< HEAD
              return (this.smallValue == vsv) ? 0 : (this.smallValue < vsv ?
-1 :
=======
              return (this.smallValue == vsv) ? 0 : (this.smallValue < vsv ? -1 :
>>>>>>> 5c5676cc
                  1);
            case IntegerMode.LargeValue:
              return -val.largeValue.CompareTo(this.smallValue);
          }
          break;
        case IntegerMode.LargeValue:
          return this.largeValue.CompareTo(val.ToEInteger());
      }
      throw new InvalidOperationException();
    }

    internal FastIntegerFixed Copy() {
      switch (this.integerMode) {
        case IntegerMode.SmallValue:
          return FromInt32(this.smallValue);
        case IntegerMode.LargeValue:
          return FastIntegerFixed.FromBig(this.largeValue);
        default: throw new InvalidOperationException();
      }
    }

    internal bool IsEvenNumber {
      get {
        switch (this.integerMode) {
          case IntegerMode.SmallValue:
            return (this.smallValue & 1) == 0;
          case IntegerMode.LargeValue:
            return this.largeValue.IsEven;
          default:
            throw new InvalidOperationException();
        }
      }
    }

    internal bool CanFitInInt32() {
<<<<<<< HEAD
      return this.integerMode == IntegerMode.SmallValue ||
this.largeValue.CanFitInInt32();
=======
      return this.integerMode == IntegerMode.SmallValue || this.largeValue.CanFitInInt32();
>>>>>>> 5c5676cc
    }

    /// <summary>This is an internal API.</summary>
    /// <returns>A text string.</returns>
    public override string ToString() {
      switch (this.integerMode) {
        case IntegerMode.SmallValue:
          return FastInteger.IntToString(this.smallValue);
        case IntegerMode.LargeValue:
          return this.largeValue.ToString();
        default: return String.Empty;
      }
    }

    internal int Sign {
      get {
        switch (this.integerMode) {
          case IntegerMode.SmallValue:
            return (this.smallValue == 0) ? 0 : ((this.smallValue < 0) ? -1 :
                1);
          case IntegerMode.LargeValue:
            return this.largeValue.Sign;
          default:
            return 0;
        }
      }
    }

    internal bool IsValueZero {
      get {
        switch (this.integerMode) {
          case IntegerMode.SmallValue:
            return this.smallValue == 0;
          case IntegerMode.LargeValue:
            return this.largeValue.IsZero;
          default:
            return false;
        }
      }
    }

    internal bool CanFitInInt64() {
      switch (this.integerMode) {
        case IntegerMode.SmallValue:
          return true;
        case IntegerMode.LargeValue:
          return this.largeValue
            .CanFitInInt64();
        default: throw new InvalidOperationException();
      }
    }

    internal long ToInt64() {
      switch (this.integerMode) {
        case IntegerMode.SmallValue:
          return (long)this.smallValue;
        case IntegerMode.LargeValue:
          return this.largeValue
            .ToInt64Unchecked();
        default: throw new InvalidOperationException();
      }
    }

    internal int CompareToInt64(long valLong) {
      switch (this.integerMode) {
        case IntegerMode.SmallValue:
          return (valLong == this.smallValue) ? 0 : (this.smallValue <
valLong ? -1 :
              1);
        case IntegerMode.LargeValue:
          return this.largeValue.CompareTo(valLong);
        default: return 0;
      }
    }

    internal int CompareToInt(int val) {
      switch (this.integerMode) {
        case IntegerMode.SmallValue:
          return (val == this.smallValue) ? 0 : (this.smallValue < val ? -1 :
              1);
        case IntegerMode.LargeValue:
          return this.largeValue.CompareTo((EInteger)val);
        default: return 0;
      }
    }

    internal EInteger ToEInteger() {
      switch (this.integerMode) {
        case IntegerMode.SmallValue:
          return EInteger.FromInt32(this.smallValue);
        case IntegerMode.LargeValue:
          return this.largeValue;
        default: throw new InvalidOperationException();
      }
    }
  }
}<|MERGE_RESOLUTION|>--- conflicted
+++ resolved
@@ -89,12 +89,8 @@
           return this.smallValue == fi.smallValue;
         case IntegerMode.LargeValue:
           return this.largeValue.Equals(fi.largeValue);
-<<<<<<< HEAD
-        default: return true;
-=======
         default:
           return true;
->>>>>>> 5c5676cc
       }
     }
 
@@ -153,12 +149,7 @@
     }
 
     public FastIntegerFixed Increment() {
-<<<<<<< HEAD
-      if (this.integerMode == IntegerMode.SmallValue && this.smallValue !=
-Int32.MaxValue) {
-=======
       if (this.integerMode == IntegerMode.SmallValue && this.smallValue != Int32.MaxValue) {
->>>>>>> 5c5676cc
         return FromInt32(this.smallValue + 1);
       } else {
         return Add(this, FastIntegerFixed.One);
@@ -205,12 +196,8 @@
     public static FastIntegerFixed Subtract(
       FastIntegerFixed a,
       FastIntegerFixed b) {
-<<<<<<< HEAD
       if (a.integerMode == IntegerMode.SmallValue && b.integerMode ==
 IntegerMode.SmallValue) {
-=======
-      if (a.integerMode == IntegerMode.SmallValue && b.integerMode == IntegerMode.SmallValue) {
->>>>>>> 5c5676cc
         if (b.smallValue == 0) {
           return a;
         }
@@ -320,14 +307,10 @@
             return FastIntegerFixed.FromInt32(-this.smallValue);
           }
         case IntegerMode.LargeValue:
-<<<<<<< HEAD
           return new FastIntegerFixed(
             IntegerMode.LargeValue,
             0,
             this.largeValue.Negate());
-=======
-          return new FastIntegerFixed(IntegerMode.LargeValue, 0, this.largeValue.Negate());
->>>>>>> 5c5676cc
         default: throw new InvalidOperationException();
       }
     }
@@ -358,12 +341,8 @@
           switch (val.integerMode) {
             case IntegerMode.SmallValue:
               int vsv = val.smallValue;
-<<<<<<< HEAD
               return (this.smallValue == vsv) ? 0 : (this.smallValue < vsv ?
 -1 :
-=======
-              return (this.smallValue == vsv) ? 0 : (this.smallValue < vsv ? -1 :
->>>>>>> 5c5676cc
                   1);
             case IntegerMode.LargeValue:
               return -val.largeValue.CompareTo(this.smallValue);
@@ -399,12 +378,8 @@
     }
 
     internal bool CanFitInInt32() {
-<<<<<<< HEAD
       return this.integerMode == IntegerMode.SmallValue ||
 this.largeValue.CanFitInInt32();
-=======
-      return this.integerMode == IntegerMode.SmallValue || this.largeValue.CanFitInInt32();
->>>>>>> 5c5676cc
     }
 
     /// <summary>This is an internal API.</summary>
