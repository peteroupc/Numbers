--- conflicted
+++ resolved
@@ -4,11 +4,7 @@
         System.IComparable,
         System.IEquatable
 
-<<<<<<< HEAD
-Represents an arbitrary-precision decimal floating-point number.<b>About decimal arithmetic</b>
-=======
 Represents an arbitrary-precision decimal floating-point number. (The "E" stands for "extended", meaning that instances of this class can be values other than numbers proper, such as infinity and not-a-number.)<b>About decimal arithmetic</b>
->>>>>>> f0fad497
 
 Decimal (base-10) arithmetic, such as that provided by this class, is appropriate for calculations involving such real-world data as prices and other sums of money, tax rates, and measurements. These calculations often involve multiplying or dividing one decimal with another decimal, or performing other operations on decimal numbers. Many of these calculations also rely on rounding behavior in which the result after rounding is a decimal number (for example, multiplying a price by a premium rate, then rounding, should result in a decimal amount of money).
 
@@ -488,15 +484,6 @@
 
 Creates a number with the value  `exponent*10^mantissa` .
 
-<<<<<<< HEAD
-<b>Parameters:</b>
-
- * <i>mantissaSmall</i>: The un-scaled value.
-
- * <i>exponentSmall</i>: The decimal exponent.
-
-=======
->>>>>>> f0fad497
 <b>Return Value:</b>
 
 An arbitrary-precision decimal number.
@@ -509,11 +496,6 @@
 
 Creates a number with the value  `exponent*10^mantissa` .
 
-<<<<<<< HEAD
- * <i>exponent</i>: The decimal exponent.
-
-=======
->>>>>>> f0fad497
 <b>Return Value:</b>
 
 An arbitrary-precision decimal number.
@@ -969,11 +951,7 @@
 
 <b>Parameters:</b>
 
-<<<<<<< HEAD
- * <i>ctx</i>: An arithmetic context to control precision, rounding, and exponent range of the result. If  `HasFlags`  of the context is true, will also store the flags resulting from the operation (the flags are in addition to the pre-existing flags).<i>This parameter cannot be null, as the exponential function's results are generally not exact.</i> (Unlike in the General Decimal Arithmetic Specification, any rounding mode is allowed.)
-=======
  * <i>ctx</i>: An arithmetic context to control precision, rounding, and exponent range of the result. If  `HasFlags`  of the context is true, will also store the flags resulting from the operation (the flags are in addition to the pre-existing flags).<i>This parameter can't be null, as the exponential function's results are generally not exact.</i> (Unlike in the General Decimal Arithmetic Specification, any rounding mode is allowed.).
->>>>>>> f0fad497
 
 <b>Return Value:</b>
 
@@ -1327,11 +1305,7 @@
 
 <b>Parameters:</b>
 
-<<<<<<< HEAD
- * <i>ctx</i>: An arithmetic context to control precision, rounding, and exponent range of the result. If  `HasFlags`  of the context is true, will also store the flags resulting from the operation (the flags are in addition to the pre-existing flags).<i>This parameter cannot be null, as the ln function's results are generally not exact.</i> (Unlike in the General Decimal Arithmetic Specification, any rounding mode is allowed.)
-=======
  * <i>ctx</i>: An arithmetic context to control precision, rounding, and exponent range of the result. If  `HasFlags`  of the context is true, will also store the flags resulting from the operation (the flags are in addition to the pre-existing flags).<i>This parameter can't be null, as the ln function's results are generally not exact.</i> (Unlike in the General Decimal Arithmetic Specification, any rounding mode is allowed.).
->>>>>>> f0fad497
 
 <b>Return Value:</b>
 
@@ -1347,11 +1321,7 @@
 
 <b>Parameters:</b>
 
-<<<<<<< HEAD
- * <i>ctx</i>: An arithmetic context to control precision, rounding, and exponent range of the result. If  `HasFlags`  of the context is true, will also store the flags resulting from the operation (the flags are in addition to the pre-existing flags).<i>This parameter cannot be null, as the ln function's results are generally not exact.</i> (Unlike in the General Decimal Arithmetic Specification, any rounding mode is allowed.)
-=======
  * <i>ctx</i>: An arithmetic context to control precision, rounding, and exponent range of the result. If  `HasFlags`  of the context is true, will also store the flags resulting from the operation (the flags are in addition to the pre-existing flags).<i>This parameter can't be null, as the ln function's results are generally not exact.</i> (Unlike in the General Decimal Arithmetic Specification, any rounding mode is allowed.).
->>>>>>> f0fad497
 
 <b>Return Value:</b>
 
@@ -1990,11 +1960,7 @@
 
 <b>Parameters:</b>
 
-<<<<<<< HEAD
- * <i>ctx</i>: An arithmetic context to control precision, rounding, and exponent range of the result. If  `HasFlags`  of the context is true, will also store the flags resulting from the operation (the flags are in addition to the pre-existing flags).<i>This parameter cannot be null, as π can never be represented exactly.</i>
-=======
  * <i>ctx</i>: An arithmetic context to control precision, rounding, and exponent range of the result. If  `HasFlags`  of the context is true, will also store the flags resulting from the operation (the flags are in addition to the pre-existing flags).<i>This parameter can't be null, as π can never be represented exactly.</i>.
->>>>>>> f0fad497
 
 <b>Return Value:</b>
 
@@ -2087,11 +2053,7 @@
 
 Returns a decimal number with the same value but a new exponent.Note that this is not always the same as rounding to a given number of decimal places, since it can fail if the difference between this value's exponent and the desired exponent is too big, depending on the maximum precision. If rounding to a number of decimal places is desired, it's better to use the RoundToExponent and RoundToIntegral methods instead.
 
-<<<<<<< HEAD
-<b>Remark:</b> This method can be used to implement fixed-point decimal arithmetic, in which each decimal number has a fixed number of digits after the decimal point. The following code example returns a fixed-point number with up to 20 digits before and exactly 5 digits after the decimal point:
-=======
 <b>Remark:</b>This method can be used to implement ixed-point decimal arithmetic, in which each decimal number has a ixed number of digits after the decimal point. The following code xample returns a fixed-point number with up to 20 digits before nd exactly 5 digits after the decimal point:
->>>>>>> f0fad497
 
     // After performing arithmetic operations, adjust  // the number to 5
     digits after the decimal point number = number.Quantize(-5,  // five
@@ -2156,11 +2118,7 @@
 
 Returns a decimal number with the same value but a new exponent.Note that this is not always the same as rounding to a given number of decimal places, since it can fail if the difference between this value's exponent and the desired exponent is too big, depending on the maximum precision. If rounding to a number of decimal places is desired, it's better to use the RoundToExponent and RoundToIntegral methods instead.
 
-<<<<<<< HEAD
-<b>Remark:</b> This method can be used to implement fixed-point decimal arithmetic, in which each decimal number has a fixed number of digits after the decimal point. The following code example returns a fixed-point number with up to 20 digits before and exactly 5 digits after the decimal point:
-=======
 <b>Remark:</b>This method can be used to implement ixed-point decimal arithmetic, in which each decimal number has a ixed number of digits after the decimal point. The following code xample returns a fixed-point number with up to 20 digits before nd exactly 5 digits after the decimal point:
->>>>>>> f0fad497
 
     // After performing arithmetic operations, adjust  // the number to 5
     digits after the decimal point number = number.Quantize(
@@ -2585,11 +2543,7 @@
 
 <b>Parameters:</b>
 
-<<<<<<< HEAD
- * <i>ctx</i>: An arithmetic context to control precision, rounding, and exponent range of the result. If  `HasFlags`  of the context is true, will also store the flags resulting from the operation (the flags are in addition to the pre-existing flags).<i>This parameter cannot be null, as the square root function's results are generally not exact for many inputs.</i> (Unlike in the General Decimal Arithmetic Specification, any rounding mode is allowed.)
-=======
  * <i>ctx</i>: An arithmetic context to control precision, rounding, and exponent range of the result. If  `HasFlags`  of the context is true, will also store the flags resulting from the operation (the flags are in addition to the pre-existing flags).<i>This parameter can't be null, as the square root function's results are generally not exact for many inputs.</i> (Unlike in the General Decimal Arithmetic Specification, any rounding mode is allowed.).
->>>>>>> f0fad497
 
 <b>Return Value:</b>
 
@@ -2607,11 +2561,7 @@
 
 <b>Parameters:</b>
 
-<<<<<<< HEAD
- * <i>ctx</i>: An arithmetic context to control precision, rounding, and exponent range of the result. If  `HasFlags`  of the context is true, will also store the flags resulting from the operation (the flags are in addition to the pre-existing flags).<i>This parameter cannot be null, as the square root function's results are generally not exact for many inputs.</i> (Unlike in the General Decimal Arithmetic Specification, any rounding mode is allowed.)
-=======
  * <i>ctx</i>: An arithmetic context to control precision, rounding, and exponent range of the result. If  `HasFlags`  of the context is true, will also store the flags resulting from the operation (the flags are in addition to the pre-existing flags).<i>This parameter can't be null, as the square root function's results are generally not exact for many inputs.</i> (Unlike in the General Decimal Arithmetic Specification, any rounding mode is allowed.).
->>>>>>> f0fad497
 
 <b>Return Value:</b>
 
