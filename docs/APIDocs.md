## API Documentation

<<<<<<< HEAD
 * [PeterO.Numbers.EContext](PeterO.Numbers.EContext.md) - Contains parameters for controlling the precision,             rounding, and exponent range of arbitrary-precision             numbers.
=======
 * [PeterO.Numbers.EContext](PeterO.Numbers.EContext.md) - Contains parameters for controlling the precision,             rounding, and exponent range of arbitrary-precision numbers.
>>>>>>> f0fad497
 * [PeterO.Numbers.EDecimal](PeterO.Numbers.EDecimal.md) - Represents an arbitrary-precision decimal floating-point             number.
 * [PeterO.Numbers.EFloat](PeterO.Numbers.EFloat.md) - Represents an arbitrary-precision binary floating-point             number.
 * [PeterO.Numbers.EInteger](PeterO.Numbers.EInteger.md) - An arbitrary-precision integer.
 * [PeterO.Numbers.ERational](PeterO.Numbers.ERational.md) - Arbitrary-precision rational number.
 * [PeterO.Numbers.ERounding](PeterO.Numbers.ERounding.md) - Specifies the mode to use when "shortening"             numbers that otherwise can't fit a given number of digits, so             that the shortened number has about the same value.
 * [PeterO.Numbers.ETrapException](PeterO.Numbers.ETrapException.md) - Exception thrown for arithmetic trap errors.<|MERGE_RESOLUTION|>--- conflicted
+++ resolved
@@ -1,10 +1,6 @@
 ## API Documentation
 
-<<<<<<< HEAD
- * [PeterO.Numbers.EContext](PeterO.Numbers.EContext.md) - Contains parameters for controlling the precision,             rounding, and exponent range of arbitrary-precision             numbers.
-=======
  * [PeterO.Numbers.EContext](PeterO.Numbers.EContext.md) - Contains parameters for controlling the precision,             rounding, and exponent range of arbitrary-precision numbers.
->>>>>>> f0fad497
  * [PeterO.Numbers.EDecimal](PeterO.Numbers.EDecimal.md) - Represents an arbitrary-precision decimal floating-point             number.
  * [PeterO.Numbers.EFloat](PeterO.Numbers.EFloat.md) - Represents an arbitrary-precision binary floating-point             number.
  * [PeterO.Numbers.EInteger](PeterO.Numbers.EInteger.md) - An arbitrary-precision integer.
