<?xml version="1.0" encoding="utf-8"?>
<package>
  <metadata>
    <id>PeterO.Numbers</id>
<<<<<<< HEAD
    <version>0.2.2</version>
=======
    <version>0.3.0</version>
>>>>>>> f0fad497
    <title>Arbitrary-Precision Number Library</title>
    <authors>Peter Occil</authors>
    <owners>Peter Occil</owners>
    <licenseUrl>http://creativecommons.org/publicdomain/zero/1.0/</licenseUrl>
    <projectUrl>https://github.com/peteroupc/Numbers</projectUrl>
    <requireLicenseAcceptance>false</requireLicenseAcceptance>
    <description>
    A C# library that supports arbitrary-precision binary and decimal floating-point numbers and rational numbers with arbitrary-precision components, and supports arithmetic with these numbers.
    </description>
    <summary>A C# library that supports arbitrary-precision binary and decimal floating-point numbers and rational numbers with arbitrary-precision components, and supports arithmetic with these numbers.</summary>
    <releaseNotes>
Version 0.2.2:

- Previous assembly was released with wrong version number

Version 0.2.1:

- Fixed corner cases in EFloat's ToSingle and ToDouble methods

Version 0.2:

- Performance improvements
- Added several overloads for DivideToExponent method
- GCD code in EInteger rewritten
- Added CopySign, CompareToTotal, and CompareToTotalMagnitude
 methods to EDecimal and EFloat.
- Renamed several methods in EDecimal and EFloat
- RoundToIntegral\* methods renamed to RoundToInteger\* methods
- Renamed some EInteger integer conversion methods; added
 CanFitInInt64, GetUnsignedBitLengthAsEInteger,
 and GetLowBitAsEInteger methods
- Several operators added to EDecimal in C# version
- Rewrote code that converts from decimal to binary floating-point;
 add ToEFloat method taking an EContext in EDecimal
- Added ToShortestString method in EFloat
- Add UnlimitedHalfEven EContext object
- Bug fixes
    </releaseNotes>
    <copyright>Written by Peter O. in 2016.  Any copyright is released to the Public Domain.</copyright>
    <tags>numbers arithmetic decimal math</tags>
  </metadata>
  <files>
    <file src="bin/Release/Numbers.dll" target="lib/portable-net45+dnxcore50+netcore45+win+wpa81+wp80" />
    <file src="bin/Release/Numbers.xml" target="lib/portable-net45+dnxcore50+netcore45+win+wpa81+wp80" />
    <file src="bin/ReleaseNet40/Numbers.dll" target="lib/portable-net40+sl50+win+wpa81+wp80" />
    <file src="bin/ReleaseNet40/Numbers.xml" target="lib/portable-net40+sl50+win+wpa81+wp80" />
  </files>
</package><|MERGE_RESOLUTION|>--- conflicted
+++ resolved
@@ -2,11 +2,7 @@
 <package>
   <metadata>
     <id>PeterO.Numbers</id>
-<<<<<<< HEAD
-    <version>0.2.2</version>
-=======
     <version>0.3.0</version>
->>>>>>> f0fad497
     <title>Arbitrary-Precision Number Library</title>
     <authors>Peter Occil</authors>
     <owners>Peter Occil</owners>
@@ -18,14 +14,6 @@
     </description>
     <summary>A C# library that supports arbitrary-precision binary and decimal floating-point numbers and rational numbers with arbitrary-precision components, and supports arithmetic with these numbers.</summary>
     <releaseNotes>
-Version 0.2.2:
-
-- Previous assembly was released with wrong version number
-
-Version 0.2.1:
-
-- Fixed corner cases in EFloat's ToSingle and ToDouble methods
-
 Version 0.2:
 
 - Performance improvements
